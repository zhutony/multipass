/*
 * Copyright (C) 2017 Canonical, Ltd.
 *
 * This program is free software; you can redistribute it and/or modify
 * it under the terms of the GNU General Public License as published by
 * the Free Software Foundation; version 3.
 *
 * This program is distributed in the hope that it will be useful,
 * but WITHOUT ANY WARRANTY; without even the implied warranty of
 * MERCHANTABILITY or FITNESS FOR A PARTICULAR PURPOSE.  See the
 * GNU General Public License for more details.
 *
 * You should have received a copy of the GNU General Public License
 * along with this program.  If not, see <http://www.gnu.org/licenses/>.
 *
 * Authored by: Alberto Aguirre <alberto.aguirre@canonical.com>
 *
 */

#include "qemu_virtual_machine.h"
#include <multipass/virtual_machine_description.h>
#include <multipass/vm_status_monitor.h>

#include <QProcess>
#include <QProcessEnvironment>
#include <QStringList>

namespace mp = multipass;

namespace
{
const std::string USER_HOME = std::string(std::getenv("HOME"));

auto make_qemu_process(const mp::VirtualMachineDescription& desc)
{
<<<<<<< HEAD
    const std::string program{"/usr/bin/qemu-system-x86_64"};
    const std::string vm_image = USER_HOME + std::string("/qemu/disk.img");
    const std::string cloudinit_img = USER_HOME + std::string("/qemu/cloudinit-seed.img");
    const std::vector<std::string> argv = {"--enable-kvm",
                                           // The VM image itself
                                           "-hda", vm_image,
                                           // For the cloud-init configuration
                                           "-hdb", cloudinit_img,
                                           // Memory to use for VM
                                           "-m", std::to_string(desc.mem_size),
                                           // Create a virtual NIC in the VM
                                           "-net", "nic",
                                           // Forward host port 2222 to guest port 22 for ssh
                                           "-net", "user,hostfwd=tcp::2222-:22"};
    std::map<std::string, std::string> env{{"DISPLAY", ":0"}};
    return core::posix::exec(program, argv, env, core::posix::StandardStream::stdout);
=======
    QStringList args{"--enable-kvm"};
    QProcessEnvironment env;
    env.insert("DISPLAY", ":0");

    auto process = std::make_unique<QProcess>();
    process->setProgram("/usr/bin/qemu-system-x86_64");
    process->setArguments(args);
    process->setProcessEnvironment(env);

    process->start();
    return process;
>>>>>>> 41118413
}
}

mp::QemuVirtualMachine::QemuVirtualMachine(const VirtualMachineDescription& desc,
                                           VMStatusMonitor& monitor)
    : state{State::running}, monitor{&monitor}, vm_process{make_qemu_process(desc)}
{
}

mp::QemuVirtualMachine::~QemuVirtualMachine() {}

void mp::QemuVirtualMachine::start()
{
    state = State::running;
    monitor->on_resume();
}

void mp::QemuVirtualMachine::stop()
{
    state = State::stopped;
    monitor->on_stop();
}

void mp::QemuVirtualMachine::shutdown()
{
    state = State::off;
    monitor->on_shutdown();
}

mp::VirtualMachine::State mp::QemuVirtualMachine::current_state() { return state; }<|MERGE_RESOLUTION|>--- conflicted
+++ resolved
@@ -23,35 +23,30 @@
 
 #include <QProcess>
 #include <QProcessEnvironment>
+#include <QString>
 #include <QStringList>
 
 namespace mp = multipass;
 
 namespace
 {
-const std::string USER_HOME = std::string(std::getenv("HOME"));
+const QString USER_HOME(std::getenv("HOME");
 
 auto make_qemu_process(const mp::VirtualMachineDescription& desc)
 {
-<<<<<<< HEAD
-    const std::string program{"/usr/bin/qemu-system-x86_64"};
-    const std::string vm_image = USER_HOME + std::string("/qemu/disk.img");
-    const std::string cloudinit_img = USER_HOME + std::string("/qemu/cloudinit-seed.img");
-    const std::vector<std::string> argv = {"--enable-kvm",
-                                           // The VM image itself
-                                           "-hda", vm_image,
-                                           // For the cloud-init configuration
-                                           "-hdb", cloudinit_img,
-                                           // Memory to use for VM
-                                           "-m", std::to_string(desc.mem_size),
-                                           // Create a virtual NIC in the VM
-                                           "-net", "nic",
-                                           // Forward host port 2222 to guest port 22 for ssh
-                                           "-net", "user,hostfwd=tcp::2222-:22"};
-    std::map<std::string, std::string> env{{"DISPLAY", ":0"}};
-    return core::posix::exec(program, argv, env, core::posix::StandardStream::stdout);
-=======
-    QStringList args{"--enable-kvm"};
+    const QString vm_image(USER_HOME + QString("/qemu/disk.img"));
+    const QString cloudinit_img(USER_HOME + QString("/qemu/cloudinit-seed.img"));
+    QStringList args{"--enable-kvm",
+                     // The VM image itself
+                     "-hda", vm_image,
+                     // For the cloud-init configuration
+                     "-hdb", cloudinit_img,
+                     // Memory to use for VM
+                     "-m", std::to_string(desc.mem_size),
+                     // Create a virtual NIC in the VM
+                     "-net", "nic",
+                     // Forward host port 2222 to guest port 22 for ssh
+                     "-net", "user,hostfwd=tcp::2222-:22"};
     QProcessEnvironment env;
     env.insert("DISPLAY", ":0");
 
@@ -62,7 +57,6 @@
 
     process->start();
     return process;
->>>>>>> 41118413
 }
 }
 
